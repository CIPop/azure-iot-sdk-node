# azure-iot-common.MqttBase Requirements

## Overview
MqttBase provides generalized MQTT support for higher-level libraries that will be communicating with Azure IoT Hub. It exposes functions for Connect, Publish, Subscribe and Receive operations.

## Example usage

```js
'use strict';
var MqttBase = require('azure-iot-device-mqtt').MqttBase;
var config = {
  host: [Host name goes here],
  deviceId: [Device ID goes here],
  sharedAccessSignature: [SAS token goes here],
  gatewayHostName: [Gateway host address goes here]
};

var base = new MqttBase(config));
base.connect();
base.publish(message);
base.subscribe();

base.receive(function (topic, msg) {
  console.log('Topic: ' + topic.toString());
  console.log('Received data: ' + msg.toString());
  }
};
```

## Public Interface

### MqttBase(config)
The `Mqtt` constructor receives the configuration parameters to configure the MQTT.JS library to connect to an IoT hub.

**SRS_NODE_COMMON_MQTT_BASE_16_004: [** The `Mqtt` constructor shall instanciate the default MQTT.JS library if no argument is passed to it. **]**

**SRS_NODE_COMMON_MQTT_BASE_16_005: [** The `Mqtt` constructor shall use the object passed as argument instead of the default MQTT.JS library if it's not falsy. **]**

### MqttBase.connect(config, done)
The `connect` method establishes a connection with the server using the config object passed in the arguments.
**SRS_NODE_COMMON_MQTT_BASE_16_006: [** The `connect` method shall throw a ReferenceError if the config argument is falsy, or if one of the following properties of the config argument is falsy: uri, clientId, username, and one of sharedAccessSignature or x509.cert and x509.key. **]**

**SRS_NODE_COMMON_MQTT_BASE_16_002: [** The `connect` method shall use the authentication parameters contained in the `config` argument to connect to the server. **]**

**SRS_NODE_COMMON_MQTT_BASE_18_001: [** The `connect` method shall set the `ca` option based on the `ca` string passed in the `options` structure via the `setOptions` function. **]**

<<<<<<< HEAD
=======
**SRS_NODE_COMMON_MQTT_BASE_18_002: [** The `connect` method shall set the `wsOptions.agent` option based on the `mqtt.webSocketAgent` object passed in the `options` structure via the `setOptions` function. **]**

>>>>>>> 973aeb1c
**SRS_NODE_COMMON_MQTT_BASE_12_005: [** The `connect` method shall call connect on MQTT.JS  library and call the `done` callback with a `null` error object and the result as a second argument. **]**

**SRS_NODE_COMMON_MQTT_BASE_16_003: [** The `connect` method shall call the `done` callback with a standard javascript `Error` object if the connection failed. **]**

**SRS_NODE_COMMON_MQTT_BASE_16_016: [** The `connect` method shall configure the `keepalive` ping interval to 3 minutes by default since the Azure Load Balancer TCP Idle timeout default is 4 minutes. (https://docs.microsoft.com/en-us/azure/load-balancer/load-balancer-tcp-idle-timeout) **]**

### MqttBase.disconnect(done)
The `disconnect` method closes the connection to the server.

**SRS_NODE_COMMON_MQTT_BASE_16_001: [** The `disconnect` method shall call the `done` callback when the connection to the server has been closed. **]**

### Mqtt.publish(topic, payload, options, callback)

**SRS_NODE_COMMON_MQTT_BASE_16_017: [** The `publish` method publishes a `payload` on a `topic` using `options`. **]**

**SRS_NODE_COMMON_MQTT_BASE_16_018: [** The `publish` method shall throw a `ReferenceError` if the topic is falsy. **]**

**SRS_NODE_COMMON_MQTT_BASE_16_019: [** The `publish` method shall throw a `ReferenceError` if the payload is falsy. **]**

**SRS_NODE_COMMON_MQTT_BASE_16_020: [** The `publish` method shall call the callback with a `NotConnectedError` if the connection hasn't been established prior to calling `publish`. **]**

**SRS_NODE_COMMON_MQTT_BASE_16_021: [** The  `publish` method shall call `publish` on the mqtt client object and call the `callback` argument with `null` and the `puback` object if it succeeds. **]**

**SRS_NODE_COMMON_MQTT_BASE_16_022: [** The `publish` method shall call the `callback` argument with an Error if the operation fails. **]**


### MqttBase.subscribe(topic, options, callback)

**SRS_NODE_COMMON_MQTT_BASE_12_008: [** The `subscribe` method shall call `subscribe`  on MQTT.JS  library and pass it the `topic` and `options` arguments. **]**

**SRS_NODE_COMMON_MQTT_BASE_16_023: [** The `subscribe` method shall throw a `ReferenceError` if the topic is falsy. **]**

**SRS_NODE_COMMON_MQTT_BASE_16_024: [** The `subscribe` method shall call the callback with `null` and the `suback` object if the mqtt library successfully subscribes to the `topic`. **]**

**SRS_NODE_COMMON_MQTT_BASE_16_025: [** The `subscribe` method shall call the callback with an `Error` if the mqtt library fails to subscribe to the `topic`. **]**

**SRS_NODE_COMMON_MQTT_BASE_16_026: [** The `subscribe` method shall call the callback with a `NotConnectedError` if the connection hasn't been established prior to calling `publish`. **]**

### MqttBase.unsubscribe(topic, callback)

**SRS_NODE_COMMON_MQTT_BASE_16_031: [** The `unsubscribe` method shall throw a `ReferenceError` if the `topic` argument is falsy. **]**

**SRS_NODE_COMMON_MQTT_BASE_16_027: [** The `unsubscribe` method shall call the callback with a `NotConnectedError` if the connection hasn't been established prior to calling `publish`. **]**

**SRS_NODE_COMMON_MQTT_BASE_16_028: [** The `unsubscribe` method shall call `unsubscribe` on the mqtt library and pass it the `topic`. **]**

**SRS_NODE_COMMON_MQTT_BASE_16_029: [** The `unsubscribe` method shall call the `callback` argument with no arguments if the operation succeeds. **]**

**SRS_NODE_COMMON_MQTT_BASE_16_030: [** The `unsubscribe` method shall call the `callback` argument with an `Error` if the operation fails. **]**


### MqttBase.updateSharedAccessSignature(sharedAccessSignature, callback)

**SRS_NODE_COMMON_MQTT_BASE_16_032: [** The `updateSharedAccessSignature` method shall throw a `ReferenceError` if the `sharedAccessSignature` argument is falsy. **]**

**SRS_NODE_COMMON_MQTT_BASE_16_033: [** The `updateSharedAccessSignature` method shall disconnect and reconnect the mqtt client with the new `sharedAccessSignature`. **]**

**SRS_NODE_COMMON_MQTT_BASE_16_034: [** The `updateSharedAccessSignature` method shall not trigger any network activity if the mqtt client is not connected. **]**

**SRS_NODE_COMMON_MQTT_BASE_16_035: [** The `updateSharedAccessSignature` method shall call the `callback` argument with no parameters if the operation succeeds. **]**

**SRS_NODE_COMMON_MQTT_BASE_16_036: [** The `updateSharedAccessSignature` method shall call the `callback` argument with an `Error` if the operation fails. **]**<|MERGE_RESOLUTION|>--- conflicted
+++ resolved
@@ -44,11 +44,8 @@
 
 **SRS_NODE_COMMON_MQTT_BASE_18_001: [** The `connect` method shall set the `ca` option based on the `ca` string passed in the `options` structure via the `setOptions` function. **]**
 
-<<<<<<< HEAD
-=======
 **SRS_NODE_COMMON_MQTT_BASE_18_002: [** The `connect` method shall set the `wsOptions.agent` option based on the `mqtt.webSocketAgent` object passed in the `options` structure via the `setOptions` function. **]**
 
->>>>>>> 973aeb1c
 **SRS_NODE_COMMON_MQTT_BASE_12_005: [** The `connect` method shall call connect on MQTT.JS  library and call the `done` callback with a `null` error object and the result as a second argument. **]**
 
 **SRS_NODE_COMMON_MQTT_BASE_16_003: [** The `connect` method shall call the `done` callback with a standard javascript `Error` object if the connection failed. **]**
