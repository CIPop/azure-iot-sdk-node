--- conflicted
+++ resolved
@@ -35,8 +35,7 @@
         readonly IHttpClientHelper httpClientHelper;
         readonly string deviceId;
 
-#if WINDOWS_UWP
-
+#if WINDOWS_UWP || PCL
         internal HttpTransportHandler(IotHubConnectionString iotHubConnectionString)
         {
             this.deviceId = iotHubConnectionString.DeviceId;
@@ -45,14 +44,6 @@
                 iotHubConnectionString,
                 ExceptionHandlingHelper.GetDefaultErrorMapping(),
                 DefaultOperationTimeout,
-<<<<<<< HEAD
-                null
-#if !WINDOWS_UWP && !PCL
-                , null
-#endif
-                );
-            this.DefaultReceiveTimeout = DefaultReceiveTimeoutInSeconds;
-=======
                 null);
         }
 #else
@@ -60,15 +51,12 @@
             : this(iotHubConnectionString, new Http1TransportSettings())
         {
 
->>>>>>> 7b0cda51
-        }
+        }
+#endif
 
 #if WINDOWS_UWP || PCL
         internal HttpTransportHandler(IotHubConnectionString iotHubConnectionString, Http1TransportSettings transportSettings)
-<<<<<<< HEAD
             : this(iotHubConnectionString)
-=======
->>>>>>> 7b0cda51
         {
             this.transportSettings = transportSettings;
             this.deviceId = iotHubConnectionString.DeviceId;
@@ -79,7 +67,6 @@
                 DefaultOperationTimeout,
                 null);
         }
-<<<<<<< HEAD
 #else
         internal HttpTransportHandler(IotHubConnectionString iotHubConnectionString, Http1TransportSettings transportSettings)
         {
@@ -92,13 +79,8 @@
                 DefaultOperationTimeout,
                 null,
                 this.transportSettings.ClientCertificate);
-            this.DefaultReceiveTimeout = DefaultReceiveTimeoutInSeconds;
         }
 #endif
-
-=======
-#endif
->>>>>>> 7b0cda51
         /// <summary>
         /// Create a DeviceClient from individual parameters
         /// </summary>
