# azure-iot-device-mqtt.Mqtt/MqttWs Requirements

## Overview
`Mqtt` and `MqttWs` provide a standard transport interface between the generic device Client and the specific MQTT transport implementation.
`MqttWs` will connect over secure websockets whereas `Mqtt` connects over secure TCP sockets.

## Public Interface
### Mqtt constructor
The `Mqtt` and `MqttWs` constructors initialize a new instance of the MQTT transport.

**SRS_NODE_DEVICE_MQTT_16_071: [** The constructor shall subscribe to the `newTokenAvailable` event of the `authenticationProvider` passed as an argument if it uses tokens for authentication. **]**

**SRS_NODE_DEVICE_MQTT_16_072: [** If the `newTokenAvailable` event is fired, the `Mqtt` object shall do nothing if it isn't connected. **]**

**SRS_NODE_DEVICE_MQTT_16_073: [** If the `newTokenAvailable` event is fired, the `Mqtt` object shall call `updateSharedAccessSignature` on the `mqttBase` object if it is connected. **]**

**SRS_NODE_DEVICE_MQTT_16_074: [** If updating the shared access signature fails when the `newTokenAvailable` event is fired, the `Mqtt` state machine shall fire a `disconnect` event. **]**

**SRS_NODE_DEVICE_MQTT_12_003: [** The constructor shall create an MqttBase object and store it in a member variable.**]**

**SRS_NODE_DEVICE_MQTT_16_016: [** If the connection string does not specify a `gatewayHostName` value, the `Mqtt` constructor shall initialize the `uri` property of the `config` object to `mqtts://<host>`. **]**

**SRS_NODE_DEVICE_MQTT_18_054: [** If a `gatewayHostName` is specified in the connection string, the Mqtt constructor shall initialize the `uri` property of the `config` object to `mqtts://<gatewayhostname>`. **]**

**SRS_NODE_DEVICE_MQTT_18_052: [** If a `moduleId` is specified in the connection string, the Mqtt constructor shall initialize the `clientId` property of the `config` object to '<deviceId>/<moduleId>'. **]**

**SRS_NODE_DEVICE_MQTT_18_053: [** If a `moduleId` is not specified in the connection string, the Mqtt constructor shall initialize the `clientId` property of the `config` object to '<deviceId>'. **]**

**SRS_NODE_DEVICE_MQTT_18_055: [** The Mqtt constructor shall initialize the `username` property of the `config` object to '<host>/<clientId>/api-version=<version>&DeviceClientType=<agentString>'. **]**

**SRS_NODE_DEVICE_MQTT_16_017: [** The `MqttWs` constructor shall initialize the `uri` property of the `config` object to `wss://<host>:443/$iothub/websocket`. **]**

**SRS_NODE_DEVICE_MQTT_18_025: [** If the `Mqtt` constructor receives a second parameter, it shall be used as a provider in place of mqtt.js **]**

**SRS_NODE_DEVICE_MQTT_16_081: [** The `Mqtt` constructor shall subscribe to the `MqttTwinClient` `twinDesiredPropertiesUpdates`. **]**

**SRS_NODE_DEVICE_MQTT_16_082: [** A `twinDesiredPropertiesUpdates` shall be emitted by the `Mqtt` object for each `twinDesiredPropertiesUpdates` event received from the `MqttTwinClient` with the same payload. **]**

### connect(done)

The `connect` method initializes a connection to an IoT hub.

**SRS_NODE_DEVICE_MQTT_12_004: [** The `connect` method shall call the `connect` method on `MqttBase`. **]**

**SRS_NODE_DEVICE_MQTT_18_029: [** If a `moduleId` is not specified, the `connect` method shall use a `clientId` of "<deviceId>" when connecting to the MQTT service. **]**

**SRS_NODE_DEVICE_MQTT_18_030: [** If a `moduleId` is not specified, the `connect` method shall use a `username` of "<host>/<deviceId>/DeviceClientType=<userAgent>&apiVersion=<apiVersion>". **]**

**SRS_NODE_DEVICE_MQTT_18_031: [** If a `moduleId` is specified, The `connect` method shall use a `clientId` of "<deviceId>/<moduleId>" when connecting to the MQTT service. **]**

**SRS_NODE_DEVICE_MQTT_18_032: [** If a `moduleId` is specified, the `connect` method shall use a `username` of "<host>/<deviceId>/<moduleId>/DeviceClientType=<userAgent>&apiVersion=<apiVersion>". **]**

**SRS_NODE_DEVICE_MQTT_18_026: [** When `MqttBase` fires the `error` event, the `Mqtt` object shall emit a `disconnect` event. **]**

**SRS_NODE_DEVICE_MQTT_16_018: [** The `connect` method shall call its callback immediately if `MqttBase` is already connected. **]**

**SRS_NODE_DEVICE_MQTT_16_019: [** The `connect` method shall calls its callback with an `Error` that has been translated from the `MqttBase` error using the `translateError` method if it fails to establish a connection. **]**

**SRS_NODE_DEVICE_MQTT_16_020: [** The `connect` method shall call its callback with a `null` error parameter and a `results.Connected` response if `MqttBase` successfully connects. **]**

**SRS_NODE_DEVICE_MQTT_16_067: [** The `connect` method shall call the `getDeviceCredentials` method of the `AuthenticationProvider` object passed to the constructor to obtain the credentials of the device. **]**

**SRS_NODE_DEVICE_MQTT_16_068: [** The `connect` method shall call its callback with the error returned by `getDeviceCredentials` if it fails to return the device credentials. **]**

### disconnect(done)

The `disconnect` method should close the connection to the IoT Hub instance.

**SRS_NODE_DEVICE_MQTT_16_001: [** The `disconnect` method should call the `disconnect` method on `MqttBase`. **]**

**SRS_NODE_DEVICE_MQTT_16_021: [** The `disconnect` method shall call its callback immediately with a `null` argument and a `results.Disconnected` second argument if `MqttBase` is already disconnected. **]**

**SRS_NODE_DEVICE_MQTT_16_022: [** The `disconnect` method shall call its callback with a `null` error parameter and a `results.Disconnected` response if `MqttBase` successfully disconnects if not disconnected already. **]**

### sendEvent(message)

The `sendEvent` method sends an event to an IoT hub on behalf of the device indicated in the constructor argument.

**SRS_NODE_DEVICE_MQTT_12_005: [** The `sendEvent` method shall call the publish method on `MqttBase`. **]**

**SRS_NODE_COMMON_MQTT_BASE_16_008: [** The `sendEvent` method shall use a topic formatted using the following convention: `devices/<deviceId>/messages/events/`. **]**

**SRS_NODE_DEVICE_MQTT_18_034: [** If the connection string specifies a `moduleId` value, the `sendEvent` method shall use a topic formatted using the following convention: `devices/<deviceId>/<moduleId>/messages/events/` **]**

**SRS_NODE_COMMON_MQTT_BASE_16_009: [** If the message has properties, the property keys and values shall be uri-encoded, then serialized and appended at the end of the topic with the following convention: `<key>=<value>&<key2>=<value2>&<key3>=<value3>(...)`. **]**

**SRS_NODE_COMMON_MQTT_BASE_16_010: [** The `sendEvent` method shall use QoS level of 1. **]**

**SRS_NODE_COMMON_MQTT_BASE_16_011: [** The `sendEvent` method shall serialize the `messageId` property of the message as a key-value pair on the topic with the key `$.mid`. **]**

**SRS_NODE_COMMON_MQTT_BASE_16_012: [** The `sendEvent` method shall serialize the `correlationId` property of the message as a key-value pair on the topic with the key `$.cid`. **]**

**SRS_NODE_COMMON_MQTT_BASE_16_013: [** The `sendEvent` method shall serialize the `userId` property of the message as a key-value pair on the topic with the key `$.uid`. **]**

**SRS_NODE_COMMON_MQTT_BASE_16_014: [** The `sendEvent` method shall serialize the `to` property of the message as a key-value pair on the topic with the key `$.to`. **]**

**SRS_NODE_COMMON_MQTT_BASE_16_015: [** The `sendEvent` method shall serialize the `expiryTimeUtc` property of the message as a key-value pair on the topic with the key `$.exp`. **]**

**SRS_NODE_DEVICE_MQTT_16_083: [** The `sendEvent` method shall serialize the `contentEncoding` property of the message as a key-value pair on the topic with the key `$.ce`. **]**

**SRS_NODE_DEVICE_MQTT_16_084: [** The `sendEvent` method shall serialize the `contentType` property of the message as a key-value pair on the topic with the key `$.ct`. **]**

**SRS_NODE_DEVICE_MQTT_16_023: [** The `sendEvent` method shall connect the Mqtt connection if it is disconnected. **]**

**SRS_NODE_DEVICE_MQTT_16_024: [** The `sendEvent` method shall call its callback with an `Error` that has been translated using the `translateError` method if the `MqttBase` object fails to establish a connection. **]**

**SRS_NODE_DEVICE_MQTT_16_025: [** If `sendEvent` is called while `MqttBase` is establishing the connection, it shall wait until the connection is established and then send the event. **]**

**SRS_NODE_DEVICE_MQTT_16_035: [** If `sendEvent` is called while `MqttBase` is establishing the connection, and `MqttBase` fails to establish the connection, then sendEvent shall fail. **]**

**SRS_NODE_DEVICE_MQTT_16_026: [** If `sendEvent` is called while `MqttBase` is disconnecting, it shall wait until the disconnection is complete and then try to connect again and send the event.  **]**

**SRS_NODE_DEVICE_MQTT_16_027: [** The `sendEvent` method shall call its callback with an `Error` that has been translated using the `translateError` method if the `MqttBase` object fails to publish the message. **]**

### sendEventBatch(messages, done)
**SRS_NODE_DEVICE_MQTT_16_056: [** The `sendEventBatch` method shall throw a `NotImplementedError` **]**

### sendOutputEvent(outputName: string, message: Message, done: (err?: Error, result?: results.MessageEnqueued) => void): void;

**SRS_NODE_DEVICE_MQTT_18_035: [** The `sendOutputEvent` method shall call the publish method on `MqttBase`. **]**

**SRS_NODE_DEVICE_MQTT_18_036: [** If a `moduleId` was not specified in the transport connection, the `sendOutputEvent` method shall use a topic formatted using the following convention: `devices/<deviceId>/messages/events/`. **]**

**SRS_NODE_DEVICE_MQTT_18_037: [** If a `moduleId` was specified in the transport connection, the `sendOutputEvent` method shall use a topic formatted using the following convention: `devices/<deviceId>/<moduleId>/messages/events/`. **]**

**SRS_NODE_DEVICE_MQTT_18_038: [** If the outputEvent message has properties, the property keys and values shall be uri-encoded, then serialized and appended at the end of the topic with the following convention: `<key>=<value>&<key2>=<value2>&<key3>=<value3>(...)`. **]**

**SRS_NODE_DEVICE_MQTT_18_039: [** The `sendOutputEvent` method shall use QoS level of 1. **]**

**SRS_NODE_DEVICE_MQTT_18_040: [** The `sendOutputEvent` method shall serialize the `messageId` property of the message as a key-value pair on the topic with the key `$.mid`. **]**

**SRS_NODE_DEVICE_MQTT_18_041: [** The `sendOutputEvent` method shall serialize the `correlationId` property of the message as a key-value pair on the topic with the key `$.cid`. **]**

**SRS_NODE_DEVICE_MQTT_18_042: [** The `sendOutputEvent` method shall serialize the `userId` property of the message as a key-value pair on the topic with the key `$.uid`. **]**

**SRS_NODE_DEVICE_MQTT_18_043: [** The `sendOutputEvent` method shall serialize the `to` property of the message as a key-value pair on the topic with the key `$.to`. **]**

**SRS_NODE_DEVICE_MQTT_18_044: [** The `sendOutputEvent` method shall serialize the `expiryTimeUtc` property of the message as a key-value pair on the topic with the key `$.exp`. **]**

**SRS_NODE_DEVICE_MQTT_18_045: [** The `sendOutputEvent` method shall connect the Mqtt connection if it is disconnected. **]**

**SRS_NODE_DEVICE_MQTT_18_046: [** The `sendOutputEvent` method shall call its callback with an `Error` that has been translated using the `translateError` method if the `MqttBase` object fails to establish a connection. **]**

**SRS_NODE_DEVICE_MQTT_18_047: [** If `sendOutputEvent` is called while `MqttBase` is establishing the connection, it shall wait until the connection is established and then send the event. **]**

**SRS_NODE_DEVICE_MQTT_18_048: [** If `sendOutputEvent` is called while `MqttBase` is establishing the connection, and `MqttBase` fails to establish the connection, then sendEvent shall fail. **]**

**SRS_NODE_DEVICE_MQTT_18_049: [** If `sendOutputEvent` is called while `MqttBase` is disconnecting, it shall wait until the disconnection is complete and then try to connect again and send the event. **]**

**SRS_NODE_DEVICE_MQTT_18_050: [** The `sendOutputEvent` method shall call its callback with an `Error` that has been translated using the `translateError` method if the `MqttBase` object fails to publish the message. **]**

**SRS_NODE_DEVICE_MQTT_18_068: [** The `sendOutputEvent` method shall serialize the `outputName` property of the message as a key-value pair on the topic with the key `$.on`. **]**

### sendOutputEventBatch(outputName: string, messages: Message[], done: (err?: Error, result?: results.MessageEnqueued) => void): void {

**SRS_NODE_DEVICE_MQTT_18_051: [** `sendOutputEventBatch` shall throw a `NotImplementedError` exception. **]**

### abandon(message, done)

The `abandon` method is there for compatibility purposes with other transports but will throw because the MQTT protocol doesn't support abandoning messages.

**SRS_NODE_DEVICE_MQTT_16_004: [** The `abandon` method shall throw because MQTT doesn’t support abandoning messages. **]**

### complete(message, done)

The `complete` method is there for compatibility purposes with other transports but doesn't do anything because messages are automatically acknowledged.

**SRS_NODE_DEVICE_MQTT_16_005: [** The `complete` method shall call the `done` callback given as argument immediately since all messages are automatically completed. **]**

### reject(message, done)

The `reject` method is there for compatibility purposes with other transports but will throw because the MQTT protocol doesn't support rejecting messages.

**SRS_NODE_DEVICE_MQTT_16_006: [** The `reject` method shall throw because MQTT doesn’t support rejecting messages. **]**

### updateSharedAccessSignature(sharedAccessSignature, done)

**SRS_NODE_DEVICE_MQTT_16_007: [** The `updateSharedAccessSignature` method shall save the new shared access signature given as a parameter to its configuration. **]**

**SRS_NODE_DEVICE_MQTT_16_028: [** The `updateSharedAccessSignature` method shall call the `updateSharedAccessSignature` method on the `MqttBase` object if it is connected. **]**

**SRS_NODE_DEVICE_MQTT_16_009: [** The `updateSharedAccessSignature` method shall call the `done` method with an `Error` object if `MqttBase.updateSharedAccessSignature` fails. **]**

**SRS_NODE_DEVICE_MQTT_16_010: [** The `updateSharedAccessSignature` method shall call the `done` callback with a `null` error object and a `SharedAccessSignatureUpdated` object with its `needToReconnect` property set to `false`, if `MqttBase.updateSharedAccessSignature` succeeds. **]**

### setOptions(options, done)

**SRS_NODE_DEVICE_MQTT_16_011: [** The `setOptions` method shall throw a `ReferenceError` if the `options` argument is falsy **]**

**SRS_NODE_DEVICE_MQTT_16_015: [** The `setOptions` method shall throw an `ArgumentError` if the `cert` property is populated but the device uses symmetric key authentication. **]**

**SRS_NODE_DEVICE_MQTT_16_012: [** The `setOptions` method shall update the existing configuration of the MQTT transport with the content of the `options` object. **]**

**SRS_NODE_DEVICE_MQTT_16_013: [** If a `done` callback function is passed as a argument, the `setOptions` method shall call it when finished with no arguments. **]**

**SRS_NODE_DEVICE_MQTT_16_014: [** The `setOptions` method shall not throw if the `done` argument is not passed. **]**

**SRS_NODE_DEVICE_MQTT_16_069: [** The `setOptions` method shall obtain the current credentials by calling `getDeviceCredentials` on the `AuthenticationProvider` passed to the constructor as an argument. **]**

**SRS_NODE_DEVICE_MQTT_16_070: [** The `setOptions` method shall call its callback with the error returned by `getDeviceCredentials` if it fails to return the credentials. **]**

### onDeviceMethod(methodName, methodCallback)

**SRS_NODE_DEVICE_MQTT_16_066: [** The `methodCallback` parameter shall be called whenever a `method_<methodName>` is emitted and device methods have been enabled. **]**

### sendMethodResponse(response, done)

The `sendMethodResponse` method sends the given response to the method's topic on an IoT Hub on behalf of the device indicated in the constructor argument. The `response` argument is an object that has the following shape:

```
interface StringMap {
  [key: string]: string;
}

interface DeviceMethodResponse {
  requestId: string;
  properties: StringMap;
  status: number;
  bodyParts: Buffer[];
}
```

**SRS_NODE_DEVICE_MQTT_13_001: [** `sendMethodResponse` shall throw an `Error` if `response` is falsy or does not conform to the shape defined by `DeviceMethodResponse`. **]**

**SRS_NODE_DEVICE_MQTT_13_002: [** `sendMethodResponse` shall build an MQTT topic name in the format: `$iothub/methods/res/<STATUS>/?$rid=<REQUEST ID>&<PROPERTIES>` where `<STATUS>` is `response.status`. **]**

**SRS_NODE_DEVICE_MQTT_13_003: [** `sendMethodResponse` shall build an MQTT topic name in the format: `$iothub/methods/res/<STATUS>/?$rid=<REQUEST ID>&<PROPERTIES>` where `<REQUEST ID>` is `response.requestId`. **]**

**SRS_NODE_DEVICE_MQTT_13_004: [** `sendMethodResponse` shall build an MQTT topic name in the format: `$iothub/methods/res/<STATUS>/?$rid=<REQUEST ID>&<PROPERTIES>` where `<PROPERTIES>` is URL encoded. **]**

**SRS_NODE_DEVICE_MQTT_13_005: [** `sendMethodResponse` shall concatenate `response.bodyParts` into a single `Buffer` and publish the message to the MQTT topic name. **]**

**SRS_NODE_DEVICE_MQTT_13_006: [** If the MQTT publish fails then an error that has been translated using the `translateError` method shall be returned via the `done` callback's first parameter. **]**

**SRS_NODE_DEVICE_MQTT_13_007: [** If the MQTT publish is successful then the `done` callback shall be invoked passing `null` for the first parameter. **]**

**SRS_NODE_DEVICE_MQTT_16_034: [** The `sendMethodResponse` method shall fail with a `NotConnectedError` if the `MqttBase` object is not connected. **]**

### getTwin(done)

The `getTwin` method is used to retrieve the device twin.

**SRS_NODE_DEVICE_MQTT_16_075: [** `getTwin` shall establish the MQTT connection by calling `connect` on the `MqttBase` object if it is disconnected. **]**

**SRS_NODE_DEVICE_MQTT_16_076: [** `getTwin` shall call its callback with an error if it fails to connect the transport **]**

**SRS_NODE_DEVICE_MQTT_16_077: [** `getTwin` shall call the `getTwin` method on the `MqttTwinClient` object and pass it its callback. **]**

### updateTwinReportedProperties

The `updateTwinReportedProperties` method is used to retrieve the device twin.

**SRS_NODE_DEVICE_MQTT_16_078: [** `updateTwinReportedProperties` shall establish the MQTT connection by calling `connect` on the `MqttBase` object if it is disconnected. **]**

**SRS_NODE_DEVICE_MQTT_16_079: [** `updateTwinReportedProperties` shall call its callback with an error if it fails to connect the transport **]**

**SRS_NODE_DEVICE_MQTT_16_080: [** `updateTwinReportedProperties` shall call the `updateTwinReportedProperties` method on the `MqttTwinClient` object and pass it its callback. **]**

### enableC2D

**SRS_NODE_DEVICE_MQTT_16_047: [** `enableC2D` shall connect the MQTT connection if it is disconnected. **]**

**SRS_NODE_DEVICE_MQTT_16_048: [** `enableC2D` shall calls its callback with an `Error` object if it fails to connect. **]**

**SRS_NODE_DEVICE_MQTT_16_049: [** `enableC2D` shall subscribe to the MQTT topic for messages with a QoS of `1`. **]**

**SRS_NODE_DEVICE_MQTT_16_050: [** `enableC2D` shall call its callback with no arguments when the `SUBACK` packet is received. **]**

**SRS_NODE_DEVICE_MQTT_16_052: [** `enableC2D` shall call its callback with an `Error` if subscribing to the topic fails. **]**

### enableMethods

**SRS_NODE_DEVICE_MQTT_16_038: [** `enableMethods` shall connect the MQTT connection if it is disconnected. **]**

**SRS_NODE_DEVICE_MQTT_16_039: [** `enableMethods` shall calls its callback with an `Error` object if it fails to connect. **]**

**SRS_NODE_DEVICE_MQTT_16_040: [** `enableMethods` shall subscribe to the MQTT topic for direct methods. **]**

**SRS_NODE_DEVICE_MQTT_16_051: [** `enableMethods` shall call its callback with no arguments when the `SUBACK` packet is received. **]**

**SRS_NODE_DEVICE_MQTT_16_053: [** `enableMethods` shall call its callback with an `Error` if subscribing to the topic fails. **]**

### enableTwinDesiredPropertiesUpdates

**SRS_NODE_DEVICE_MQTT_16_057: [** `enableTwinDesiredPropertiesUpdates` shall connect the MQTT connection if it is disconnected. **]**

**SRS_NODE_DEVICE_MQTT_16_058: [** `enableTwinDesiredPropertiesUpdates` shall calls its callback with an `Error` object if it fails to connect. **]**

**SRS_NODE_DEVICE_MQTT_16_059: [** `enableTwinDesiredPropertiesUpdates` shall subscribe to the MQTT topics for twins. **]**

**SRS_NODE_DEVICE_MQTT_16_060: [** `enableTwinDesiredPropertiesUpdates` shall call its callback with no arguments when the `SUBACK` packet is received. **]**

**SRS_NODE_DEVICE_MQTT_16_061: [** `enableTwinDesiredPropertiesUpdates` shall call its callback with an `Error` if subscribing to the topics fails. **]**

### enableInputMessages(callback: (err?: Error) => void): void;

**SRS_NODE_DEVICE_MQTT_18_059: [** `enableInputMessages` shall connect the MQTT connection if it is disconnected. **]**

**SRS_NODE_DEVICE_MQTT_18_060: [** `enableInputMessages` shall calls its callback with an `Error` object if it fails to connect. **]**

**SRS_NODE_DEVICE_MQTT_18_061: [** `enableInputMessages` shall subscribe to the MQTT topic for inputMessages. **]**

**SRS_NODE_DEVICE_MQTT_18_062: [** `enableInputMessages` shall call its callback with no arguments when the `SUBACK` packet is received. **]**

**SRS_NODE_DEVICE_MQTT_18_063: [** `enableInputMessages` shall call its callback with an `Error` if subscribing to the topic fails. **]**

### disableC2D

**SRS_NODE_DEVICE_MQTT_16_041: [** `disableC2D` shall call its callback immediately if the MQTT connection is already disconnected. **]**

**SRS_NODE_DEVICE_MQTT_16_042: [** `disableC2D` shall unsubscribe from the topic for C2D messages. **]**

**SRS_NODE_DEVICE_MQTT_16_054: [** `disableC2D` shall call its callback with no arguments when the `UNSUBACK` packet is received. **]**

**SRS_NODE_DEVICE_MQTT_16_043: [** `disableC2D` shall call its callback with an `Error` if an error is received while unsubscribing. **]**

### disableMethods

**SRS_NODE_DEVICE_MQTT_16_044: [** `disableMethods` shall call its callback immediately if the MQTT connection is already disconnected. **]**

**SRS_NODE_DEVICE_MQTT_16_045: [** `disableMethods` shall unsubscribe from the topic for direct methods. **]**

**SRS_NODE_DEVICE_MQTT_16_055: [** `disableMethods` shall call its callback with no arguments when the `UNSUBACK` packet is received. **]**

**SRS_NODE_DEVICE_MQTT_16_046: [** `disableMethods` shall call its callback with an `Error` if an error is received while unsubscribing. **]**

### disableTwinDesiredPropertiesUpdates

**SRS_NODE_DEVICE_MQTT_16_062: [** `disableTwinDesiredPropertiesUpdates` shall call its callback immediately if the MQTT connection is already disconnected. **]**

**SRS_NODE_DEVICE_MQTT_16_063: [** `disableTwinDesiredPropertiesUpdates` shall unsubscribe from the topics for twin messages. **]**

**SRS_NODE_DEVICE_MQTT_16_064: [** `disableTwinDesiredPropertiesUpdates` shall call its callback with no arguments when the `UNSUBACK` packet is received. **]**

<<<<<<< HEAD
**SRS_NODE_DEVICE_MQTT_16_065: [** `disableTwin` shall call its callback with an `Error` if an error is received while unsubscribing. **]**

### disableInputMessages(callback: (err?: Error) => void): void;

**SRS_NODE_DEVICE_MQTT_18_064: [** `disableInputMessages` shall call its callback immediately if the MQTT connection is already disconnected. **]**

**SRS_NODE_DEVICE_MQTT_18_065: [** `disableInputMessages` shall unsubscribe from the topic for inputMessages. **]**

**SRS_NODE_DEVICE_MQTT_18_066: [** `disableInputMessages` shall call its callback with no arguments when the `UNSUBACK` packet is received. **]**

**SRS_NODE_DEVICE_MQTT_18_067: [** `disableInputMessages` shall call its callback with an `Error` if an error is received while unsubscribing. **]**

### message Event

**SRS_NODE_DEVICE_MQTT_RECEIVER_16_004: [** If there is a listener for the `message` event, a `message` event shall be emitted for each message received. **]**

**SRS_NODE_DEVICE_MQTT_RECEIVER_16_005: [** When a `message` event is emitted, the parameter shall be of type `Message`. **]**

**SRS_NODE_DEVICE_MQTT_RECEIVER_16_007: [** When a message is received, the receiver shall populate the generated `Message` object `properties` property with the user properties serialized in the topic. **]**

**SRS_NODE_DEVICE_MQTT_RECEIVER_16_008: [** When a message is received, the receiver shall populate the generated `Message` object `messageId` with the value of the property `$.mid` serialized in the topic, if present. **]**

**SRS_NODE_DEVICE_MQTT_RECEIVER_16_009: [** When a message is received, the receiver shall populate the generated `Message` object `to` with the value of the property `$.to` serialized in the topic, if present. **]**

**SRS_NODE_DEVICE_MQTT_RECEIVER_16_010: [** When a message is received, the receiver shall populate the generated `Message` object `expiryTimeUtc` with the value of the property `$.exp` serialized in the topic, if present. **]**

**SRS_NODE_DEVICE_MQTT_RECEIVER_16_011: [** When a message is received, the receiver shall populate the generated `Message` object `correlationId` with the value of the property `$.cid` serialized in the topic, if present. **]**

**SRS_NODE_DEVICE_MQTT_RECEIVER_16_012: [** When a message is received, the receiver shall populate the generated `Message` object `userId` with the value of the property `$.uid` serialized in the topic, if present. **]**

### method Event

**SRS_NODE_DEVICE_MQTT_RECEIVER_13_003: [** If there is a listener for the `method` event, a `method_<METHOD NAME>` event shall be emitted for each message received. **]**

**SRS_NODE_DEVICE_MQTT_RECEIVER_13_005: [** When a `method_<METHOD NAME>` event is emitted the parameter shall conform to the shape as defined by the interface specified below:

```
interface StringMap {
    [key: string]: string;
}

interface MethodMessage {
    methods: { methodName: string; };
    requestId: string;
    properties: StringMap;
    body: any;
    verb: string;
}
```
**]**

### inputMessage event

**SRS_NODE_DEVICE_MQTT_18_057: [** An `inputMessage` event shall be emitted for each message received. **]**

**SRS_NODE_DEVICE_MQTT_18_058: [** When an `inputMessage` event is received, Mqtt shall extract the inputName from the topic according to the following convention: 'devices/<deviceId>/modules/<moduleId>/inputs/<inputName>' **]**

**SRS_NODE_DEVICE_MQTT_18_056: [** When an `inputMessage` event is emitted, the first parameter shall be the inputName and the second parameter shall be of type `Message`. **]**
=======
**SRS_NODE_DEVICE_MQTT_16_065: [** `disableTwinDesiredPropertiesUpdates` shall call its callback with an `Error` if an error is received while unsubscribing. **]**
>>>>>>> 432d075d
<|MERGE_RESOLUTION|>--- conflicted
+++ resolved
@@ -332,8 +332,7 @@
 
 **SRS_NODE_DEVICE_MQTT_16_064: [** `disableTwinDesiredPropertiesUpdates` shall call its callback with no arguments when the `UNSUBACK` packet is received. **]**
 
-<<<<<<< HEAD
-**SRS_NODE_DEVICE_MQTT_16_065: [** `disableTwin` shall call its callback with an `Error` if an error is received while unsubscribing. **]**
+**SRS_NODE_DEVICE_MQTT_16_065: [** `disableTwinDesiredPropertiesUpdates` shall call its callback with an `Error` if an error is received while unsubscribing. **]**
 
 ### disableInputMessages(callback: (err?: Error) => void): void;
 
@@ -391,6 +390,3 @@
 **SRS_NODE_DEVICE_MQTT_18_058: [** When an `inputMessage` event is received, Mqtt shall extract the inputName from the topic according to the following convention: 'devices/<deviceId>/modules/<moduleId>/inputs/<inputName>' **]**
 
 **SRS_NODE_DEVICE_MQTT_18_056: [** When an `inputMessage` event is emitted, the first parameter shall be the inputName and the second parameter shall be of type `Message`. **]**
-=======
-**SRS_NODE_DEVICE_MQTT_16_065: [** `disableTwinDesiredPropertiesUpdates` shall call its callback with an `Error` if an error is received while unsubscribing. **]**
->>>>>>> 432d075d
