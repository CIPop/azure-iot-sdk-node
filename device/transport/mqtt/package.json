--- conflicted
+++ resolved
@@ -35,11 +35,7 @@
     "alltest": "istanbul cover node_modules/mocha/bin/_mocha -- --reporter spec test/_*_test*.js",
     "ci": "npm -s run lint && npm -s run build && npm -s run alltest-min && npm -s run check-cover",
     "test": "npm -s run lint && npm -s run build && npm -s run unittest",
-<<<<<<< HEAD
-    "check-cover": "istanbul check-coverage --statements 95 --branches 86 --functions 93 --lines 96"
-=======
     "check-cover": "istanbul check-coverage --statements 95 --branches 82 --functions 94 --lines 96"
->>>>>>> 432d075d
   },
   "engines": {
     "node": ">= 0.10"
