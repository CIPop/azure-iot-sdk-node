# Amqp/AmqpWs Requirements (Device SDK)


## Overview
`Amqp` provides transport functionality for devices that want to communicate with an Azure IoT Hub using the AMQP protocol. It provides an additional level of abstraction on top of the common Amqp class (`azure-iot-common.Amqp`) which is not specific to the device or service.
Based on the configuration parameters given to the constructor, the Amqp object will build the URL used to communicate with the IoT Hub instance, as well as the sending and receiving endpoints, and will instantiate a base Amqp object to use with these parameters.
AmqpWs works exactly the same way and provides AMQP transport over websockets. Requirements are the same.

Note that the `Amqp` class now implements what used to be `AmqpReceiver` and as such some of the requirements have transferred over and have been kept mostly intact.

## Example usage
```js
'use strict';
var Amqp = require('azure-iot-device-amqp').Amqp;
var Message = require('azure-iot-common').Message;

function print(err, res) {
  if (err) console.log(err.toString());
  if (res) console.log(res.statusCode + ' ' + res.statusMessage);
}

var config = {
  host: '<hostname>',
  deviceId: '<device-id>',
  sharedAccessSignature: '<shared-access-signature>'
};

var amqp = new Amqp(config);

amqp.sendEvent(new Message('hello world'), print);

// deprecated:
amqp.getReceiver(function (receiver) {
  receiver.on('message', function (msg) {
    devAmqp.sendFeedback('complete', msg.lockToken, print);
  });
  receiver.on('errorReceived', function (err) {
    print(err);
  });
});

// better way (for now):
amqp.on('message', function (msg) {
  devAmqp.sendFeedback('complete', msg.lockToken, print);
});
amqp.on('errorReceived', function (err) {
  print(err);
});
```

## Public Interface
### Amqp constructor

**SRS_NODE_DEVICE_AMQP_16_056: [** If the `authenticationProvider` object passed to the `Amqp` constructor has a `type` property which value is set to `AuthenticationType.Token` the `Amqp` constructor shall subscribe to the `newTokenAvailable` event of the `authenticationProvider` object. **]**

**SRS_NODE_DEVICE_AMQP_RECEIVER_16_001: [** The `Amqp` constructor shall implement the `Receiver` object. **]**

**SRS_NODE_DEVICE_AMQP_RECEIVER_16_002: [** The `Amqp` object shall inherit from the `EventEmitter` node object. **]**

**SRS_NODE_DEVICE_AMQP_16_057: [** If a `newTokenAvailable` event is emitted by the `authenticationProvider` object passed as an argument to the constructor, a `putToken` operation shall be initiated with the new shared access signature if the amqp connection is already connected. **]**

**SRS_NODE_DEVICE_AMQP_16_058: [** If the `putToken` operation initiated upon receiving a `newTokenAvailable` event fails, a `disconnect` event shall be emitted with the error from the failed `putToken` operation. **]**

### connect(done)
The `connect` method establishes a connection with the Azure IoT Hub instance.

**SRS_NODE_DEVICE_AMQP_16_054: [** The `connect` method shall get the current credentials by calling `getDeviceCredentials` on the `AuthenticationProvider` object passed to the constructor as an argument. **]**

**SRS_NODE_DEVICE_AMQP_16_055: [** The `connect` method shall call its callback with an error if the callback passed to the `getDeviceCredentials` method is called with an error. **]**

**SRS_NODE_DEVICE_AMQP_16_008: [**The `done` callback method passed in argument shall be called if the connection is established and authenticated. **]**

**SRS_NODE_DEVICE_AMQP_16_009: [**The `done` callback method passed in argument shall be called with an error object if the connection or authentication fails. **]**

**SRS_NODE_DEVICE_AMQP_06_005: [** If x509 authentication is NOT being utilized then `initializeCBS` shall be invoked. **]**

**SRS_NODE_DEVICE_AMQP_06_008: [** If `initializeCBS` is not successful then the client will remain disconnected and the callback will be called with an error per SRS_NODE_DEVICE_AMQP_16_009. **]**

**SRS_NODE_DEVICE_AMQP_06_006: [**If `initializeCBS` is successful, `putToken` shall be invoked with the first parameter `audience`, created from the `sr` field of the shared access signature, the actual shared access signature, and a callback. **]**

**SRS_NODE_DEVICE_AMQP_06_009: [** If `putToken` is not successful then the client will remain disconnected and the callback will be called with an error per SRS_NODE_DEVICE_AMQP_16_009. **]**

### disconnect(done)
The `disconnect` method terminates the connection with the Azure IoT Hub instance.

**SRS_NODE_DEVICE_AMQP_16_010: [**The `done` callback method passed in argument shall be called when disconnected. **]**

**SRS_NODE_DEVICE_AMQP_16_011: [**The `done` callback method passed in argument shall be called with an error object if disconnecting fails. **]**

**SRS_NODE_DEVICE_AMQP_16_022: [** The `disconnect` method shall detach all attached links. **]**

**SRS_NODE_DEVICE_AMQP_16_023: [** The `disconnect` method shall forcefully detach all attached links if a connection error is the causing the transport to be disconnected. **]**

### sendEvent(message, done)

The `sendEvent` method sends an event to the IoT Hub as the device indicated in the constructor argument.

**SRS_NODE_DEVICE_AMQP_16_024: [** The `sendEvent` method shall connect and authenticate the transport if necessary. **]**

**SRS_NODE_DEVICE_AMQP_16_025: [** The `sendEvent` method shall create and attach the d2c link if necessary. **]**

**SRS_NODE_DEVICE_AMQP_16_002: [**The `sendEvent` method shall construct an AMQP request using the message passed in argument as the body of the message.**]**

**SRS_NODE_DEVICE_AMQP_16_003: [**The `sendEvent` method shall call the `done` callback with a null error object and a MessageEnqueued result object when the message has been successfully sent.**]**

**SRS_NODE_DEVICE_AMQP_16_004: [**If `sendEvent` encounters an error before it can send the request, it shall invoke the `done` callback function and pass the standard JavaScript Error object with a text description of the error (err.message). **]**

### sendEventBatch(messages, done)

**SRS_NODE_DEVICE_AMQP_16_052: [** The `sendEventBatch` method shall throw a `NotImplementedError`. **]**

### getReceiver(done) [deprecated]
This method is deprecated. The `AmqpReceiver` object and pattern is going away and the `Amqp` object now implements the `Receiver` interface until we can completely get rid of it in the device client.

**SRS_NODE_DEVICE_AMQP_16_021: [** The `getReceiver` method shall call the `done` callback with a first argument that is `null` and a second argument that it `this`, ie the current `Amqp` instance. **]**

### setOptions(options, done)

**SRS_NODE_DEVICE_AMQP_06_001: [** The setOptions method shall throw a ReferenceError if the options parameter has not been supplied. **]**

**SRS_NODE_DEVICE_AMQP_06_002: [** If `done` has been specified the `setOptions` method shall call the `done` callback with no arguments.**]**

**SRS_NODE_DEVICE_AMQP_06_003: [** `setOptions` should not throw if `done` has not been specified.**]**

**SRS_NODE_DEVICE_AMQP_06_004: [** The AMQP transport should use the x509 settings passed in the `options` object to connect to the service if present.**]**

**SRS_NODE_DEVICE_AMQP_16_053: [** The `setOptions` method shall throw an `InvalidOperationError` if the method is called while using token-based authentication. **]**

### abandon(message, done)

**SRS_NODE_DEVICE_AMQP_16_012: [**The `abandon` method shall call the ‘abandon’ method of the C2D `ReceiverLink` object and pass it the `message` and the callback given as parameters.**]**

### complete(message, done)

**SRS_NODE_DEVICE_AMQP_16_013: [**The `complete` method shall call the ‘complete’ method of the C2D `ReceiverLink` object and pass it the message and the callback given as parameters.**]**

### reject(message, done)

**SRS_NODE_DEVICE_AMQP_16_014: [**The `reject` method shall call the ‘reject’ method of the C2D `ReceiverLink` object and pass it the message and the callback given as parameters.**]**

### updateSharedAccessSignature(sharedAccessSignature, done)

**SRS_NODE_DEVICE_AMQP_16_015: [**The `updateSharedAccessSignature` method shall save the new shared access signature given as a parameter to its configuration.**]**

**SRS_NODE_DEVICE_AMQP_06_010: [** If the AMQP connection is established, the `updateSharedAccessSignature` method shall call the amqp transport `putToken` method with the first parameter `audience`, created from the `sr` of the shared access signature, the actual shared access signature, and a callback. **]**

**SRS_NODE_DEVICE_AMQP_06_011: [** The `updateSharedAccessSignature` method shall call the `done` callback with a `null` error object and a `SharedAccessSignatureUpdated` object as a result, with the `needToReconnect` property set to `false`. **]**

### sendMethodResponse(methodResponse, callback)

**SRS_NODE_DEVICE_AMQP_16_019: [** The `sendMethodResponse` shall throw a `ReferenceError` if the `methodResponse` object is falsy. **]**

**SRS_NODE_DEVICE_AMQP_16_020: [** The `sendMethodResponse` response shall call the `AmqpDeviceMethodClient.sendMethodResponse` method with the arguments that were given to it. **]**

### onDeviceMethod(methodName, methodCallback)

**SRS_NODE_DEVICE_AMQP_RECEIVER_16_007: [** The `onDeviceMethod` method shall forward the `methodName` and `methodCallback` arguments to the underlying `AmqpDeviceMethodClient` object. **]**

### enableC2D(callback)

**SRS_NODE_DEVICE_AMQP_16_031: [** The `enableC2D` method shall connect and authenticate the transport if it is disconnected. **]**

**SRS_NODE_DEVICE_AMQP_16_032: [** The `enableC2D` method shall attach the C2D link and call its `callback` once it is successfully attached. **]**

**SRS_NODE_DEVICE_AMQP_16_033: [** The `enableC2D` method shall call its `callback` with an `Error` if the transport fails to connect, authenticate or attach link. **]**

**SRS_NODE_DEVICE_AMQP_16_034: [** Any `error` event received on the C2D link shall trigger the emission of an `error` event by the transport, with an argument that is a `CloudToDeviceDetachedError` object with the `innerError` property set to that error. **]**

### disableC2D(callback)

**SRS_NODE_DEVICE_AMQP_16_035: [** The `disableC2D` method shall call `detach` on the C2D link and call its callback when it is successfully detached. **]**

**SRS_NODE_DEVICE_AMQP_16_036: [** The `disableC2D` method shall call its `callback` with an `Error` if it fails to detach the C2D link. **]**

**SRS_NODE_DEVICE_AMQP_16_037: [** The `disableC2D` method shall call its `callback` immediately if the transport is already disconnected. **]**


### enableMethods(callback)

**SRS_NODE_DEVICE_AMQP_16_038: [** The `enableMethods` method shall connect and authenticate the transport if it is disconnected. **]**

**SRS_NODE_DEVICE_AMQP_16_039: [** The `enableMethods` method shall attach the method links and call its `callback` once these are successfully attached. **]**

**SRS_NODE_DEVICE_AMQP_16_040: [** The `enableMethods` method shall call its `callback` with an `Error` if the transport fails to connect, authenticate or attach method links. **]**

**SRS_NODE_DEVICE_AMQP_16_041: [** Any `error` event received on any of the links used for device methods shall trigger the emission of an `error` event by the transport, with an argument that is a `MethodsDetachedError` object with the `innerError` property set to that error. **]**

### disableMethods(callback)

**SRS_NODE_DEVICE_AMQP_16_042: [** The `disableMethods` method shall call `detach` on the device method links and call its callback when these are successfully detached. **]**

**SRS_NODE_DEVICE_AMQP_16_043: [** The `disableMethods` method shall call its `callback` with an `Error` if it fails to detach the device method links. **]**

**SRS_NODE_DEVICE_AMQP_16_044: [** The `disableMethods` method shall call its `callback` immediately if the transport is already disconnected. **]**


### getTwin(callback: (err?: Error, twin?: TwinProperties) => void): void;

**SRS_NODE_DEVICE_AMQP_16_059: [** The `getTwin` method shall connect and authenticate the transport if it is disconnected. **]**

**SRS_NODE_DEVICE_AMQP_16_060: [** The `getTwin` method shall call its callback with an error if connecting fails. **]**

**SRS_NODE_DEVICE_AMQP_16_061: [** The `getTwin` method shall call its callback with an error if authenticating fails. **]**

**SRS_NODE_DEVICE_AMQP_16_062: [** The `getTwin` method shall call the `getTwin` method on the `AmqpTwinClient` instance created by the constructor. **]**

**SRS_NODE_DEVICE_AMQP_16_063: [** The `getTwin` method shall call its callback with and error if the call to `AmqpTwinClient.getTwin` fails. **]**

**SRS_NODE_DEVICE_AMQP_16_064: [** The `getTwin` method shall call its callback with a `null` error parameter and the result of the `AmqpTwinClient.getTwin` method if it succeeds. **]**


### updateTwinReportedProperties(patch: any, callback: (err?: Error) => void): void;

**SRS_NODE_DEVICE_AMQP_16_065: [** The `updateTwinReportedProperties` method shall connect and authenticate the transport if it is disconnected. **]**

**SRS_NODE_DEVICE_AMQP_16_066: [** The `updateTwinReportedProperties` method shall call its callback with an error if connecting fails. **]**

**SRS_NODE_DEVICE_AMQP_16_067: [** The `updateTwinReportedProperties` method shall call its callback with an error if authenticating fails. **]**

**SRS_NODE_DEVICE_AMQP_16_068: [** The `updateTwinReportedProperties` method shall call the `updateTwinReportedProperties` method on the `AmqpTwinClient` instance created by the constructor. **]**

**SRS_NODE_DEVICE_AMQP_16_069: [** The `updateTwinReportedProperties` method shall call its callback with and error if the call to `AmqpTwinClient.updateTwinReportedProperties` fails. **]**

**SRS_NODE_DEVICE_AMQP_16_070: [** The `updateTwinReportedProperties` method shall call its callback with a `null` error parameter and the result of the `AmqpTwinClient.updateTwinReportedProperties` method if it succeeds. **]**

### enableTwinDesiredPropertiesUpdates(callback: (err?: Error) => void): void;

**SRS_NODE_DEVICE_AMQP_16_071: [** The `enableTwinDesiredPropertiesUpdates` method shall connect and authenticate the transport if it is disconnected. **]**

**SRS_NODE_DEVICE_AMQP_16_072: [** The `enableTwinDesiredPropertiesUpdates` method shall call its callback with an error if connecting fails. **]**

**SRS_NODE_DEVICE_AMQP_16_073: [** The `enableTwinDesiredPropertiesUpdates` method shall call its callback with an error if authenticating fails. **]**

**SRS_NODE_DEVICE_AMQP_16_074: [** The `enableTwinDesiredPropertiesUpdates` method shall call the `enableTwinDesiredPropertiesUpdates` method on the `AmqpTwinClient` instance created by the constructor. **]**

**SRS_NODE_DEVICE_AMQP_16_075: [** The `enableTwinDesiredPropertiesUpdates` method shall call its callback with and error if the call to `AmqpTwinClient.enableTwinDesiredPropertiesUpdates` fails. **]**

**SRS_NODE_DEVICE_AMQP_16_076: [** The `enableTwinDesiredPropertiesUpdates` method shall call its callback with no arguments if the call to `AmqpTwinClient.enableTwinDesiredPropertiesUpdates` succeeds. **]**

### disableTwinDesiredPropertiesUpdates(callback: (err?: Error) => void): void;

**SRS_NODE_DEVICE_AMQP_16_077: [** The `disableTwinDesiredPropertiesUpdates` method shall call the `disableTwinDesiredPropertiesUpdates` method on the `AmqpTwinClient` instance created by the constructor. **]**

**SRS_NODE_DEVICE_AMQP_16_078: [** The `disableTwinDesiredPropertiesUpdates` method shall call its callback with and error if the call to `AmqpTwinClient.disableTwinDesiredPropertiesUpdates` fails. **]**

**SRS_NODE_DEVICE_AMQP_16_079: [** The `disableTwinDesiredPropertiesUpdates` method shall call its callback no arguments if the call to `AmqpTwinClient.disableTwinDesiredPropertiesUpdates` succeeds. **]**

### Errors

**SRS_NODE_DEVICE_AMQP_16_080: [** if the handler specified in the `setDisconnectHandler` call is called while the `Amqp` object is disconnected, the call shall be ignored. **]**

**SRS_NODE_DEVICE_AMQP_16_081: [** if the handler specified in the `setDisconnectHandler` call is called while the `Amqp` object is connecting or authenticating, the connection shall be stopped and an `disconnect` event shall be emitted with the error translated to a transport-agnostic error. **]**

<<<<<<< HEAD
**SRS_NODE_DEVICE_AMQP_16_051: [** The `disableTwin` method shall call its `callback` immediately if the transport is already disconnected. **]**

###   enableInputMessages(callback: (err?: Error) => void): void;

**SRS_NODE_DEVICE_AMQP_18_001: [** `enableInputMessages` shall throw a `NotImplementedError`. **]**

###   disableInputMessages(callback: (err?: Error) => void): void;

**SRS_NODE_DEVICE_AMQP_18_002: [** `disableInputMessages` shall throw a `NotImplementedError`. **]**

### sendOutputEvent(outputName: string, message: Message, done: (err?: Error, result?: results.MessageEnqueued) => void): void;

**SRS_NODE_DEVICE_AMQP_18_003: [** `sendOutputEvent` shall throw a `NotImplementedError`. **]**

### sendOutputEventBatch(outputName: string, messages: Message[], done: (err?: Error, result?: results.MessageEnqueued) => void): void;

**SRS_NODE_DEVICE_AMQP_18_004: [** `sendOutputEventBatch` shall throw a `NotImplementedError`. **]**

=======
**SRS_NODE_DEVICE_AMQP_16_082: [** if the handler specified in the `setDisconnectHandler` call is called while the `Amqp` object is connected, the connection shall be disconnected and an `disconnect` event shall be emitted with the error translated to a transport-agnostic error. **]**
>>>>>>> 432d075d
<|MERGE_RESOLUTION|>--- conflicted
+++ resolved
@@ -251,9 +251,7 @@
 
 **SRS_NODE_DEVICE_AMQP_16_081: [** if the handler specified in the `setDisconnectHandler` call is called while the `Amqp` object is connecting or authenticating, the connection shall be stopped and an `disconnect` event shall be emitted with the error translated to a transport-agnostic error. **]**
 
-<<<<<<< HEAD
-**SRS_NODE_DEVICE_AMQP_16_051: [** The `disableTwin` method shall call its `callback` immediately if the transport is already disconnected. **]**
-
+**SRS_NODE_DEVICE_AMQP_16_082: [** if the handler specified in the `setDisconnectHandler` call is called while the `Amqp` object is connected, the connection shall be disconnected and an `disconnect` event shall be emitted with the error translated to a transport-agnostic error. **]**
 ###   enableInputMessages(callback: (err?: Error) => void): void;
 
 **SRS_NODE_DEVICE_AMQP_18_001: [** `enableInputMessages` shall throw a `NotImplementedError`. **]**
@@ -270,6 +268,3 @@
 
 **SRS_NODE_DEVICE_AMQP_18_004: [** `sendOutputEventBatch` shall throw a `NotImplementedError`. **]**
 
-=======
-**SRS_NODE_DEVICE_AMQP_16_082: [** if the handler specified in the `setDisconnectHandler` call is called while the `Amqp` object is connected, the connection shall be disconnected and an `disconnect` event shall be emitted with the error translated to a transport-agnostic error. **]**
->>>>>>> 432d075d
